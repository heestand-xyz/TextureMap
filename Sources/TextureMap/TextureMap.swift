--- conflicted
+++ resolved
@@ -26,13 +26,10 @@
         case vtCreateCGImageFromCVPixelBufferFailed
         case cmSampleBufferGetImageBufferFailed
         case failedToReadCIImageFromURL
-<<<<<<< HEAD
         case vcMetalTextureCacheCouldNotBeCreated
         case cvMetalTextureCacheCreateTextureFromImageFailed
         case cvMetalTextureGetTextureFailed
-=======
         case imageToTextureConversionFailed
->>>>>>> a5c31bb2
         
         public var errorDescription: String? {
             switch self {
@@ -44,17 +41,14 @@
                 return "TextureMap - Texture - CMSampleBuffer Get Image Buffer Failed"
             case .failedToReadCIImageFromURL:
                 return "TextureMap - Failed to Read CIImage from URL"
-<<<<<<< HEAD
             case .vcMetalTextureCacheCouldNotBeCreated:
                 return "TextureMap - CV Metal Texture Cache Could Not be Created"
             case .cvMetalTextureCacheCreateTextureFromImageFailed:
                 return "TextureMap - CV Metal Texture Cache Create Texture from Image Failed"
             case .cvMetalTextureGetTextureFailed:
                 return "TextureMap - CV Metal Texture Get Texture Failed"
-=======
             case .imageToTextureConversionFailed:
                 return "TextureMap - Image to Texture Conversion Failed"
->>>>>>> a5c31bb2
             }
         }
     }
